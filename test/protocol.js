--- conflicted
+++ resolved
@@ -101,48 +101,28 @@
   wire.unchoke()
 })
 
-<<<<<<< HEAD
-test('Have', function (t) {
-  t.plan(6)
-
-  var wire = Protocol()
-=======
 test('No duplicate `have` events for same piece', function (t) {
   t.plan(6)
 
   var wire = new Protocol()
->>>>>>> e8dc728f
   wire.pipe(wire)
 
   wire.handshake('3031323334353637383930313233343536373839', '3132333435363738393031323334353637383930')
 
   var haveEvents = 0
   wire.on('have', function (index) {
-<<<<<<< HEAD
-    haveEvents++
+    haveEvents += 1
   })
   t.equal(haveEvents, 0)
   t.equal(!!wire.peerPieces.get(0), false)
-  wire._onHave(0)
-  t.equal(haveEvents, 1, 'emitted event for new piece')
-  t.equal(!!wire.peerPieces.get(0), true)
-  wire._onHave(0)
-  t.equal(haveEvents, 1, 'not emitted event for preexisting piece')
-  t.equal(!!wire.peerPieces.get(0), true)
-=======
-    haveEvents += 1
-  })
-  t.equal(haveEvents, 0)
-  t.equal(!!wire.peerPieces[0], false)
   wire.have(0)
   setTimeout(function () {
     t.equal(haveEvents, 1, 'emitted event for new piece')
-    t.equal(!!wire.peerPieces[0], true)
+    t.equal(!!wire.peerPieces.get(0), true)
     wire.have(0)
     setTimeout(function () {
       t.equal(haveEvents, 1, 'not emitted event for preexisting piece')
-      t.equal(!!wire.peerPieces[0], true)
+      t.equal(!!wire.peerPieces.get(0), true)
     })
   })
->>>>>>> e8dc728f
 })